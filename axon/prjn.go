--- conflicted
+++ resolved
@@ -691,24 +691,11 @@
 //////////////////////////////////////////////////////////////////////////////////////
 //  Act methods
 
-<<<<<<< HEAD
-// SendSpike sends a spike from sending neuron index si,
-// to add to buffer on receivers.
-func (pj *Prjn) SendSpikes(si int) {
-	sc := pj.GScale.Scale
-	del := pj.Com.Delay
-	sz := del + 1
-	di := pj.Gidx.Idx(del) // index in buffer to put new values -- end of line
-	nc := pj.SConN[si]
-	st := pj.SConIdxSt[si]
-	syns := pj.Syns[st : st+nc]
-	scons := pj.SConIdx[st : st+nc]
-=======
-// SendSpike sends a spike from the sending neuron at index sendIdx
+// SendSpikes sends a spike from the sending neuron at index sendIdx
 // into the buffer on the receiver side. The buffer on the receiver side
 // is a ring buffer, which is used for modelling the time delay between
 // sending and receiving spikes.
-func (pj *Prjn) SendSpike(sendIdx int) {
+func (pj *Prjn) SendSpikes(sendIdx int) {
 	scale := pj.GScale.Scale
 	maxDelay := pj.Com.Delay
 	delayBufSize := maxDelay + 1
@@ -717,7 +704,6 @@
 	startIdx := pj.SendConIdxStart[sendIdx]
 	syns := pj.Syns[startIdx : startIdx+numCons] // Get slice of synapses for current neuron
 	synConIdxs := pj.SendConIdx[startIdx : startIdx+numCons]
->>>>>>> f83b65f1
 	inhib := pj.Typ == emer.Inhib
 	for i := range syns {
 		recvIdx := synConIdxs[i] // looks like this is fully sequential
@@ -794,14 +780,9 @@
 		if sn.CaSpkP < kp.UpdtThr && sn.CaSpkD < kp.UpdtThr {
 			continue
 		}
-<<<<<<< HEAD
 		snCaSyn := ssg * sn.CaSyn
-		nc := int(pj.SConN[si])
-		st := int(pj.SConIdxSt[si])
-=======
 		nc := int(pj.SendConN[si])
 		st := int(pj.SendConIdxStart[si])
->>>>>>> f83b65f1
 		syns := pj.Syns[st : st+nc]
 		scons := pj.SendConIdx[st : st+nc]
 		for ci := range syns {
@@ -844,18 +825,11 @@
 		if rn.CaSpkP < kp.UpdtThr && rn.CaSpkD < kp.UpdtThr {
 			continue
 		}
-<<<<<<< HEAD
 		rnCaSyn := ssg * rn.CaSyn
-		nc := int(pj.RConN[ri])
-		st := int(pj.RConIdxSt[ri])
-		rsidxs := pj.RSynIdx[st : st+nc]
-		rcons := pj.RConIdx[st : st+nc]
-=======
 		nc := int(pj.RecvConN[ri])
 		st := int(pj.RecvConIdxStart[ri])
 		rsidxs := pj.RecvSynIdx[st : st+nc]
 		rcons := pj.RecvConIdx[st : st+nc]
->>>>>>> f83b65f1
 		for ci, rsi := range rsidxs {
 			si := rcons[ci]
 			sn := &slay.Neurons[si]
