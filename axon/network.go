// Copyright (c) 2019, The Emergent Authors. All rights reserved.
// Use of this source code is governed by a BSD-style
// license that can be found in the LICENSE file.

package axon

import (
	"fmt"
	"strings"
	"unsafe"

	"github.com/c2h5oh/datasize"
	"github.com/emer/emergent/emer"
	"github.com/emer/emergent/prjn"
	"github.com/emer/etable/etensor"
	"github.com/goki/ki/ki"
	"github.com/goki/ki/kit"
)

// axon.Network has parameters for running a basic rate-coded Axon network
type Network struct {
	NetworkBase
	SlowInterval int `def:"100" desc:"how frequently to perform slow adaptive processes such as synaptic scaling, inhibition adaptation -- in SlowAdapt method-- long enough for meaningful changes"`
	SlowCtr      int `inactive:"+" desc:"counter for how long it has been since last SlowAdapt step"`
}

var KiT_Network = kit.Types.AddType(&Network{}, NetworkProps)

// NewNetwork returns a new axon Network
func NewNetwork(name string) *Network {
	net := &Network{}
	net.InitName(net, name)
	return net
}

func (nt *Network) AsAxon() *Network {
	return nt
}

// NewLayer returns new layer of proper type
func (nt *Network) NewLayer() emer.Layer {
	return &Layer{}
}

// NewPrjn returns new prjn of proper type
func (nt *Network) NewPrjn() emer.Prjn {
	return &Prjn{}
}

// Defaults sets all the default parameters for all layers and projections
func (nt *Network) Defaults() {
	nt.SlowInterval = 100
	nt.SlowCtr = 0
	for _, ly := range nt.Layers {
		ly.Defaults()
	}
}

// UpdateParams updates all the derived parameters if any have changed, for all layers
// and projections
func (nt *Network) UpdateParams() {
	for _, ly := range nt.Layers {
		ly.UpdateParams()
	}
}

// UnitVarNames returns a list of variable names available on the units in this network.
// Not all layers need to support all variables, but must safely return 0's for
// unsupported ones.  The order of this list determines NetView variable display order.
// This is typically a global list so do not modify!
func (nt *Network) UnitVarNames() []string {
	return NeuronVars
}

// UnitVarProps returns properties for variables
func (nt *Network) UnitVarProps() map[string]string {
	return NeuronVarProps
}

// SynVarNames returns the names of all the variables on the synapses in this network.
// Not all projections need to support all variables, but must safely return 0's for
// unsupported ones.  The order of this list determines NetView variable display order.
// This is typically a global list so do not modify!
func (nt *Network) SynVarNames() []string {
	return SynapseVars
}

// SynVarProps returns properties for variables
func (nt *Network) SynVarProps() map[string]string {
	return SynapseVarProps
}

// ////////////////////////////////////////////////////////////////////////////////////
//
//	Primary Algorithmic interface.
//
// The following methods constitute the primary user-called API during Alpha Cycle
// to compute one complete algorithmic alpha cycle update.

// NewState handles all initialization at start of new input pattern.
// Should already have presented the external input to the network at this point.
// Does NOT call InitGScale()
func (nt *Network) NewState(ctx *Context) {
	if nt.GPU.On {
		nt.GPU.RunNewState()
		return
	}
	for _, ly := range nt.Layers {
		if ly.IsOff() {
			continue
		}
		ly.NewState(ctx)
	}
}

// Cycle runs one cycle of activation updating.  It just calls the CycleImpl
// method through the AxonNetwork interface, thereby ensuring any specialized
// algorithm-specific version is called as needed (in general, strongly prefer
// updating the Layer specific version).
func (nt *Network) Cycle(ctx *Context) {
	if nt.GPU.On {
		nt.GPU.RunCycle()
		return
	}
	nt.NeuronFun(func(ly *Layer, ni uint32, nrn *Neuron) { ly.GatherSpikes(ctx, ni, nrn) }, "GatherSpikes")
	nt.LayerMapSeq(func(ly *Layer) { ly.GiFmSpikes(ctx) }, "GiFmSpikes")
	nt.LayerMapSeq(func(ly *Layer) { ly.PoolGiFmSpikes(ctx) }, "PoolGiFmSpikes")
	nt.NeuronFun(func(ly *Layer, ni uint32, nrn *Neuron) { ly.CycleNeuron(ctx, ni, nrn) }, "CycleNeuron")
	nt.SendSpikeFun(func(ly *Layer) { ly.SendSpike(ctx) }, "SendSpike")
	if ctx.Testing.IsFalse() {
		nt.NeuronFun(func(ly *Layer, ni uint32, nrn *Neuron) { ly.SynCaRecv(ctx, ni, nrn) }, "SynCaRecv")
		nt.NeuronFun(func(ly *Layer, ni uint32, nrn *Neuron) { ly.SynCaSend(ctx, ni, nrn) }, "SynCaSend")
	}
	nt.LayerMapSeq(func(ly *Layer) { ly.CyclePost(ctx) }, "CyclePost") // do not thread -- minor computation
}

// MinusPhase does updating after end of minus phase
func (nt *Network) MinusPhase(ctx *Context) {
	if nt.GPU.On {
		nt.GPU.RunMinusPhase()
	} else {
		// not worth threading this probably
		for _, ly := range nt.Layers {
			if ly.IsOff() {
				continue
			}
			ly.MinusPhase(ctx)
		}
	}
	// Post happens on the CPU always
	for _, ly := range nt.Layers {
		if ly.IsOff() {
			continue
		}
		ly.MinusPhasePost(ctx)
	}
}

// PlusPhaseStart does updating at the start of the plus phase:
// applies Target inputs as External inputs.
func (nt *Network) PlusPhaseStart(ctx *Context) {
	if nt.GPU.On {
		nt.GPU.RunPlusPhaseStart()
	} else {
		// not worth threading this probably
		for _, ly := range nt.Layers {
			if ly.IsOff() {
				continue
			}
			ly.PlusPhaseStart(ctx)
		}
	}
}

// PlusPhase does updating after end of plus phase
func (nt *Network) PlusPhase(ctx *Context) {
	if nt.GPU.On {
		nt.GPU.RunPlusPhase() // copies all state back down: Neurons, LayerVals, Pools
	} else {
		// not worth threading this probably
		for _, ly := range nt.Layers {
			if ly.IsOff() {
				continue
			}
			ly.PlusPhase(ctx)
		}
	}
	// Post happens on the CPU always
	for _, ly := range nt.Layers {
		if ly.IsOff() {
			continue
		}
		ly.PlusPhasePost(ctx)
	}
	nt.GPU.SyncStateToGPU() // plus phase post can do anything
}

// TargToExt sets external input Ext from target values Target
// This is done at end of MinusPhase to allow targets to drive activity in plus phase.
// This can be called separately to simulate alpha cycles within theta cycles, for example.
func (nt *Network) TargToExt() {
	for _, ly := range nt.Layers {
		if ly.IsOff() {
			continue
		}
		ly.TargToExt()
	}
}

// ClearTargExt clears external inputs Ext that were set from target values Target.
// This can be called to simulate alpha cycles within theta cycles, for example.
func (nt *Network) ClearTargExt() {
	for _, ly := range nt.Layers {
		if ly.IsOff() {
			continue
		}
		ly.ClearTargExt()
	}
}

// SpkSt1 saves current acts into SpkSt1 (using CaSpkP)
func (nt *Network) SpkSt1(ctx *Context) {
	for _, ly := range nt.Layers {
		if ly.IsOff() {
			continue
		}
		ly.SpkSt1(ctx)
	}
}

// SpkSt2 saves current acts into SpkSt2 (using CaSpkP)
func (nt *Network) SpkSt2(ctx *Context) {
	for _, ly := range nt.Layers {
		if ly.IsOff() {
			continue
		}
		ly.SpkSt2(ctx)
	}
}

//////////////////////////////////////////////////////////////////////////////////////
//  Learn methods

// DWt computes the weight change (learning) based on current running-average activation values
func (nt *Network) DWt(ctx *Context) {
	if nt.GPU.On {
		nt.GPU.RunDWt()
		return
	}
	nt.PrjnMapSeq(func(pj *Prjn) { pj.DWt(ctx) }, "DWt") // todo: neuron level threaded
}

// WtFmDWt updates the weights from delta-weight changes.
// Also calls SlowAdapt every Interval times
func (nt *Network) WtFmDWt(ctx *Context) {
	nt.LayerMapSeq(func(ly *Layer) { ly.WtFmDWtLayer(ctx) }, "WtFmDWtLayer") // lightweight
	if nt.GPU.On {
		nt.GPU.RunWtFmDWt()
	} else {
		nt.PrjnMapSeq(func(pj *Prjn) { pj.DWtSubMean(ctx) }, "DWtSubMean") // todo: neuron level threaded
		nt.PrjnMapSeq(func(pj *Prjn) { pj.WtFmDWt(ctx) }, "WtFmDWt")
	}
	nt.SlowAdapt(ctx)
}

// SlowAdapt is the layer-level slow adaptation functions: Synaptic scaling,
// and adapting inhibition
func (nt *Network) SlowAdapt(ctx *Context) {
	nt.SlowCtr++
	if nt.SlowCtr < nt.SlowInterval {
		return
	}
	nt.SlowCtr = 0

	// note: for now doing all this slow stuff CPU-side
	// These Sync calls always check if GPU is On
	nt.GPU.SyncAllFmGPU()

	nt.LayerMapSeq(func(ly *Layer) { ly.SlowAdapt(ctx) }, "SlowAdapt")
	nt.PrjnMapSeq(func(pj *Prjn) { pj.SlowAdapt(ctx) }, "SlowAdapt")

	nt.GPU.SyncAllToGPU()
}

//////////////////////////////////////////////////////////////////////////////////////
//  Init methods

// InitWts initializes synaptic weights and all other associated long-term state variables
// including running-average state values (e.g., layer running average activations etc)
func (nt *Network) InitWts() {
	nt.BuildPrjnGBuf()
	nt.SlowCtr = 0
	for _, ly := range nt.Layers {
		if ly.IsOff() {
			continue
		}
		ly.InitWts(nt) // calls InitActs too
	}
	// separate pass to enforce symmetry
	// st := time.Now()
	for _, ly := range nt.Layers {
		if ly.IsOff() {
			continue
		}
		ly.InitWtSym()
	}
	// dur := time.Now().Sub(st)
	// fmt.Printf("sym: %v\n", dur)
	nt.GPU.SyncAllToGPU()
	nt.GPU.SyncGBufToGPU()
}

// InitTopoSWts initializes SWt structural weight parameters from
// prjn types that support topographic weight patterns, having flags set to support it,
// includes: prjn.PoolTile prjn.Circle.
// call before InitWts if using Topo wts
func (nt *Network) InitTopoSWts() {
	swts := &etensor.Float32{}
	for _, ly := range nt.Layers {
		if ly.IsOff() {
			continue
		}
		for i := 0; i < ly.NRecvPrjns(); i++ {
			pj := ly.RcvPrjns[i]
			if pj.IsOff() {
				continue
			}
			pat := pj.Pattern()
			switch pt := pat.(type) {
			case *prjn.PoolTile:
				if !pt.HasTopoWts() {
					continue
				}
				slay := pj.Send
				pt.TopoWts(slay.Shape(), ly.Shape(), swts)
				pj.SetSWtsRPool(swts)
			case *prjn.Circle:
				if !pt.TopoWts {
					continue
				}
				pj.SetSWtsFunc(pt.GaussWts)
			}
		}
	}
}

// InitGScale computes the initial scaling factor for synaptic input conductances G,
// stored in GScale.Scale, based on sending layer initial activation.
func (nt *Network) InitGScale() {
	for _, ly := range nt.Layers {
		if ly.IsOff() {
			continue
		}
		ly.InitGScale()
	}
}

// DecayState decays activation state by given proportion
// e.g., 1 = decay completely, and 0 = decay not at all.
// glong = separate decay factor for long-timescale conductances (g)
// This is called automatically in NewState, but is avail
// here for ad-hoc decay cases.
func (nt *Network) DecayState(ctx *Context, decay, glong float32) {
	nt.GPU.SyncStateFmGPU() // note: because we have to sync back, we need to sync from first to be current
	for _, ly := range nt.Layers {
		if ly.IsOff() {
			continue
		}
		ly.DecayState(ctx, decay, glong)
	}
	nt.GPU.SyncStateToGPU()
}

// DecayStateByType decays activation state for given layer types
// by given proportion e.g., 1 = decay completely, and 0 = decay not at all.
// glong = separate decay factor for long-timescale conductances (g)
func (nt *Network) DecayStateByType(ctx *Context, decay, glong float32, types ...LayerTypes) {
	nt.DecayStateLayers(ctx, decay, glong, nt.LayersByType(types...)...)
}

// DecayStateByClass decays activation state for given class name(s)
// by given proportion e.g., 1 = decay completely, and 0 = decay not at all.
// glong = separate decay factor for long-timescale conductances (g)
func (nt *Network) DecayStateByClass(ctx *Context, decay, glong float32, classes ...string) {
	nt.DecayStateLayers(ctx, decay, glong, nt.LayersByClass(classes...)...)
}

// DecayStateLayers decays activation state for given layers
// by given proportion e.g., 1 = decay completely, and 0 = decay not at all.
// glong = separate decay factor for long-timescale conductances (g).
// If this is not being called at the start, around NewState call,
// then you should also call: nt.GPU.SyncGBufToGPU()
// to zero the GBuf values which otherwise will persist spikes in flight.
func (nt *Network) DecayStateLayers(ctx *Context, decay, glong float32, layers ...string) {
	nt.GPU.SyncStateFmGPU() // note: because we have to sync back, we need to sync from first to be current
	for _, lynm := range layers {
		ly := nt.AxonLayerByName(lynm)
		if ly.IsOff() {
			continue
		}
		ly.DecayState(ctx, decay, glong)
	}
	nt.GPU.SyncStateToGPU()
}

// InitActs fully initializes activation state -- not automatically called
func (nt *Network) InitActs() {
	for _, ly := range nt.Layers {
		if ly.IsOff() {
			continue
		}
		ly.InitActs()
	}
	nt.GPU.SyncStateToGPU()
	nt.GPU.SyncGBufToGPU() // zeros everyone
}

// InitExt initializes external input state.
// Call prior to applying external inputs to layers.
func (nt *Network) InitExt() {
	// note: important to do this for GPU
	// to ensure partial inputs work the same way on CPU and GPU.
	for _, ly := range nt.Layers {
		if ly.IsOff() {
			continue
		}
		ly.InitExt()
	}
}

// ApplyExts applies external inputs to layers, based on values
// that were set in prior layer-specific ApplyExt calls.
// This does nothing on the CPU, but is critical for the GPU,
// and should be added to all sims where GPU will be used.
func (nt *Network) ApplyExts(ctx *Context) {
	if nt.GPU.On {
		nt.GPU.RunApplyExts()
		return
	}
}

// UpdateExtFlags updates the neuron flags for external input based on current
// layer Type field -- call this if the Type has changed since the last
// ApplyExt* method call.
func (nt *Network) UpdateExtFlags() {
	for _, ly := range nt.Layers {
		if ly.IsOff() {
			continue
		}
		ly.UpdateExtFlags()
	}
}

<<<<<<< HEAD
=======
// NewStateImpl handles all initialization at start of new input state
func (nt *Network) NewStateImpl(ctx *Context) {
	if nt.GPU.On {
		nt.GPU.RunNewState()
		return
	}
	for _, ly := range nt.Layers {
		if ly.IsOff() {
			continue
		}
		ly.NewState(ctx)
	}
}

// MinusPhaseImpl does updating after end of minus phase
func (nt *Network) MinusPhaseImpl(ctx *Context) {
	if nt.GPU.On {
		nt.GPU.RunMinusPhase()
	} else {
		// not worth threading this probably
		for _, ly := range nt.Layers {
			if ly.IsOff() {
				continue
			}
			ly.MinusPhase(ctx)
		}
	}
	// Post happens on the CPU always
	for _, ly := range nt.Layers {
		if ly.IsOff() {
			continue
		}
		ly.MinusPhasePost(ctx)
	}
}

// PlusPhaseStartImpl does updating at the start of the plus phase:
// applies Target inputs as External inputs.
func (nt *Network) PlusPhaseStartImpl(ctx *Context) {
	if nt.GPU.On {
		nt.GPU.RunPlusPhaseStart()
	} else {
		// not worth threading this probably
		for _, ly := range nt.Layers {
			if ly.IsOff() {
				continue
			}
			ly.PlusPhaseStart(ctx)
		}
	}
}

// PlusPhaseImpl does updating after end of plus phase
func (nt *Network) PlusPhaseImpl(ctx *Context) {
	if nt.GPU.On {
		nt.GPU.RunPlusPhase() // copies all state back down: Neurons, LayerVals, Pools
	} else {
		// not worth threading this probably
		for _, ly := range nt.Layers {
			if ly.IsOff() {
				continue
			}
			ly.PlusPhase(ctx)
		}
	}
	// Post happens on the CPU always
	for _, ly := range nt.Layers {
		if ly.IsOff() {
			continue
		}
		ly.PlusPhasePost(ctx)
	}
	nt.GPU.SyncStateToGPU() // plus phase post can do anything
}

//////////////////////////////////////////////////////////////////////////////////////
//  Learn methods

// DWtImpl computes the weight change (learning) based on current running-average activation values
func (nt *Network) DWtImpl(ctx *Context) {
	if nt.GPU.On {
		nt.GPU.RunDWt()
		return
	}
	nt.PrjnMapSeq(func(pj *Prjn) { pj.DWt(ctx) }, "DWt") // def thread
}

// WtFmDWtImpl updates the weights from delta-weight changes.
func (nt *Network) WtFmDWtImpl(ctx *Context) {
	if nt.GPU.On {
		nt.GPU.RunWtFmDWt()
	} else {
		nt.LayerMapSeq(func(ly *Layer) { ly.WtFmDWtLayer(ctx) }, "WtFmDWtLayer") // def thread
		nt.PrjnMapSeq(func(pj *Prjn) { pj.DWtSubMean(ctx) }, "DWtSubMean")
		nt.PrjnMapSeq(func(pj *Prjn) { pj.WtFmDWt(ctx) }, "WtFmDWt")
	}
	nt.SlowAdapt(ctx)
}

// SlowAdapt is the layer-level slow adaptation functions: Synaptic scaling,
// and adapting inhibition
func (nt *Network) SlowAdapt(ctx *Context) {
	nt.SlowCtr++
	if nt.SlowCtr < nt.SlowInterval {
		return
	}
	nt.SlowCtr = 0

	// note: for now doing all this slow stuff CPU-side
	// These Sync calls always check if GPU is On
	nt.GPU.SyncAllFmGPU()

	nt.LayerMapSeq(func(ly *Layer) { ly.SlowAdapt(ctx) }, "SlowAdapt")
	nt.PrjnMapSeq(func(pj *Prjn) { pj.SlowAdapt(ctx) }, "SlowAdapt")

	nt.GPU.SyncAllToGPU()
}

>>>>>>> eaa5b0c7
// SynFail updates synaptic failure
func (nt *Network) SynFail(ctx *Context) {
	nt.PrjnMapSeq(func(pj *Prjn) { pj.SynFail(ctx) }, "SynFail")
}

// LRateMod sets the LRate modulation parameter for Prjns, which is
// for dynamic modulation of learning rate (see also LRateSched).
// Updates the effective learning rate factor accordingly.
func (nt *Network) LRateMod(mod float32) {
	for _, ly := range nt.Layers {
		// if ly.IsOff() { // keep all sync'd
		// 	continue
		// }
		ly.LRateMod(mod)
	}
}

// LRateSched sets the schedule-based learning rate multiplier.
// See also LRateMod.
// Updates the effective learning rate factor accordingly.
func (nt *Network) LRateSched(sched float32) {
	for _, ly := range nt.Layers {
		// if ly.IsOff() { // keep all sync'd
		// 	continue
		// }
		ly.LRateSched(sched)
	}
}

// SetSubMean sets the SubMean parameters in all the layers in the network
// trgAvg is for Learn.TrgAvgAct.SubMean
// prjn is for the prjns Learn.Trace.SubMean
// in both cases, it is generally best to have both parameters set to 0
// at the start of learning
func (nt *Network) SetSubMean(trgAvg, prjn float32) {
	for _, ly := range nt.Layers {
		// if ly.IsOff() { // keep all sync'd
		// 	continue
		// }
		ly.SetSubMean(trgAvg, prjn)
	}
}

//////////////////////////////////////////////////////////////////////////////////////
//  Lesion methods

// LayersSetOff sets the Off flag for all layers to given setting
func (nt *Network) LayersSetOff(off bool) {
	for _, ly := range nt.Layers {
		ly.SetOff(off)
	}
}

// UnLesionNeurons unlesions neurons in all layers in the network.
// Provides a clean starting point for subsequent lesion experiments.
func (nt *Network) UnLesionNeurons() {
	for _, ly := range nt.Layers {
		// if ly.IsOff() { // keep all sync'd
		// 	continue
		// }
		ly.UnLesionNeurons()
	}
}

//////////////////////////////////////////////////////////////////////////////////////
//  Methods used in MPI computation, which don't depend on MPI specifically

// CollectDWts writes all of the synaptic DWt values to given dwts slice
// which is pre-allocated to given nwts size if dwts is nil,
// in which case the method returns true so that the actual length of
// dwts can be passed next time around.
// Used for MPI sharing of weight changes across processors.
func (nt *Network) CollectDWts(dwts *[]float32) bool {
	idx := 0
	made := false
	if *dwts == nil {
		nwts := 0
		for _, ly := range nt.Layers {
			nwts += 5               // ActAvgVals
			nwts += len(ly.Neurons) // ActAvg
			if ly.Params.IsLearnTrgAvg() {
				nwts += len(ly.Neurons)
			}
			for _, pj := range ly.SndPrjns {
				nwts += len(pj.Syns) + 3 // Scale, AvgAvg, MaxAvg
			}
		}
		*dwts = make([]float32, nwts)
		made = true
	}
	for _, ly := range nt.Layers {
		(*dwts)[idx+0] = ly.Vals.ActAvg.ActMAvg
		(*dwts)[idx+1] = ly.Vals.ActAvg.ActPAvg
		(*dwts)[idx+2] = ly.Vals.ActAvg.AvgMaxGeM
		(*dwts)[idx+3] = ly.Vals.ActAvg.AvgMaxGiM
		(*dwts)[idx+4] = ly.Vals.ActAvg.GiMult
		idx += 5
		for ni := range ly.Neurons {
			nrn := &ly.Neurons[ni]
			(*dwts)[idx+ni] = nrn.ActAvg
		}
		idx += len(ly.Neurons)
		if ly.Params.IsLearnTrgAvg() {
			for ni := range ly.Neurons {
				nrn := &ly.Neurons[ni]
				(*dwts)[idx+ni] = nrn.DTrgAvg
			}
			idx += len(ly.Neurons)
		}
		for _, pj := range ly.SndPrjns {
			for j := range pj.Syns {
				sy := &(pj.Syns[j])
				(*dwts)[idx+j] = sy.DWt
			}
			idx += len(pj.Syns)
		}
	}
	return made
}

// SetDWts sets the DWt weight changes from given array of floats, which must be correct size
// navg is the number of processors aggregated in these dwts -- some variables need to be
// averaged instead of summed (e.g., ActAvg)
func (nt *Network) SetDWts(dwts []float32, navg int) {
	idx := 0
	davg := 1 / float32(navg)
	for _, ly := range nt.Layers {
		ly.Vals.ActAvg.ActMAvg = davg * dwts[idx+0]
		ly.Vals.ActAvg.ActPAvg = davg * dwts[idx+1]
		ly.Vals.ActAvg.AvgMaxGeM = davg * dwts[idx+2]
		ly.Vals.ActAvg.AvgMaxGiM = davg * dwts[idx+3]
		ly.Vals.ActAvg.GiMult = davg * dwts[idx+4]
		idx += 5
		for ni := range ly.Neurons {
			nrn := &ly.Neurons[ni]
			nrn.ActAvg = davg * dwts[idx+ni]
		}
		idx += len(ly.Neurons)
		if ly.Params.IsLearnTrgAvg() {
			for ni := range ly.Neurons {
				nrn := &ly.Neurons[ni]
				nrn.DTrgAvg = dwts[idx+ni]
			}
			idx += len(ly.Neurons)
		}
		for _, pj := range ly.SndPrjns {
			ns := len(pj.Syns)
			for j := range pj.Syns {
				sy := &(pj.Syns[j])
				sy.DWt = dwts[idx+j]
			}
			idx += ns
		}
	}
}

//////////////////////////////////////////////////////////////////////////////////////
//  Misc Reports / Threading Allocation

// SizeReport returns a string reporting the size of each layer and projection
// in the network, and total memory footprint.
func (nt *Network) SizeReport() string {
	var b strings.Builder
	globaNumNeurons := 0
	globalMemNeurons := 0
	globalNumSynapses := 0
	globalMemSynapses := 0

	memNeuron := int(unsafe.Sizeof(Neuron{}))
	memSynapse := int(unsafe.Sizeof(Synapse{}))

	for _, ly := range nt.Layers {
		layerNumNeurons := len(ly.Neurons)
		// Sizeof returns size of struct in bytes
		layerMemNeurons := layerNumNeurons * memNeuron
		globaNumNeurons += layerNumNeurons
		globalMemNeurons += layerMemNeurons
		fmt.Fprintf(&b, "%14s:\t Neurons: %d\t NeurMem: %v \t Sends To:\n", ly.Nm, layerNumNeurons,
			(datasize.ByteSize)(layerMemNeurons).HumanReadable())
		for _, pj := range ly.SndPrjns {
			projNumSynapses := len(pj.Syns)
			globalNumSynapses += projNumSynapses
			// We only calculate the size of the important parts of the proj struct:
			//  1. Synapse slice (consists of Synapse struct)
			//  2. RecvConIdx + RecvSynIdx + SendConIdx (consists of int32 indices = 4B)
			// Everything else (like eg the GBuf) is not included in the size calculation, as their size
			// doesn't grow quadratically with the number of neurons, and hence pales when compared to the synapses
			// It's also useful to run a -memprofile=mem.prof to validate actual memory usage
			projMemSynapses := projNumSynapses * memSynapse
			projMemIdxs := len(pj.RecvConIdx)*4 + len(pj.SendSynIdx)*4 + len(pj.SendConIdx)*4
			globalMemSynapses += projMemSynapses + projMemIdxs
			fmt.Fprintf(&b, "\t%14s:\t Syns: %d\t SynnMem: %v\n", pj.Recv.Name(),
				projNumSynapses, (datasize.ByteSize)(projMemSynapses).HumanReadable())
		}
	}
	fmt.Fprintf(&b, "\n\n%14s:\t Neurons: %d\t NeurMem: %v \t Syns: %d \t SynMem: %v\n",
		nt.Nm, globaNumNeurons, (datasize.ByteSize)(globalMemNeurons).HumanReadable(), globalNumSynapses,
		(datasize.ByteSize)(globalMemSynapses).HumanReadable())
	return b.String()
}

//////////////////////////////////////////////////////////////////////////////////////
//  Network props for gui

var NetworkProps = ki.Props{
	"ToolBar": ki.PropSlice{
		{"SaveWtsJSON", ki.Props{
			"label": "Save Wts...",
			"icon":  "file-save",
			"desc":  "Save json-formatted weights",
			"Args": ki.PropSlice{
				{"Weights File Name", ki.Props{
					"default-field": "WtsFile",
					"ext":           ".wts,.wts.gz",
				}},
			},
		}},
		{"OpenWtsJSON", ki.Props{
			"label": "Open Wts...",
			"icon":  "file-open",
			"desc":  "Open json-formatted weights",
			"Args": ki.PropSlice{
				{"Weights File Name", ki.Props{
					"default-field": "WtsFile",
					"ext":           ".wts,.wts.gz",
				}},
			},
		}},
		{"sep-file", ki.BlankProp{}},
		{"Build", ki.Props{
			"icon": "update",
			"desc": "build the network's neurons and synapses according to current params",
		}},
		{"InitWts", ki.Props{
			"icon": "update",
			"desc": "initialize the network weight values according to prjn parameters",
		}},
		{"InitActs", ki.Props{
			"icon": "update",
			"desc": "initialize the network activation values",
		}},
		{"sep-act", ki.BlankProp{}},
		{"AddLayer", ki.Props{
			"label": "Add Layer...",
			"icon":  "new",
			"desc":  "add a new layer to network",
			"Args": ki.PropSlice{
				{"Layer Name", ki.Props{}},
				{"Layer Shape", ki.Props{
					"desc": "shape of layer, typically 2D (Y, X) or 4D (Pools Y, Pools X, Units Y, Units X)",
				}},
				{"Layer Type", ki.Props{
					"desc": "type of layer -- used for determining how inputs are applied",
				}},
			},
		}},
		{"ConnectLayerNames", ki.Props{
			"label": "Connect Layers...",
			"icon":  "new",
			"desc":  "add a new connection between layers in the network",
			"Args": ki.PropSlice{
				{"Send Layer Name", ki.Props{}},
				{"Recv Layer Name", ki.Props{}},
				{"Pattern", ki.Props{
					"desc": "pattern to connect with",
				}},
				{"Prjn Type", ki.Props{
					"desc": "type of projection -- direction, or other more specialized factors",
				}},
			},
		}},
		{"AllPrjnScales", ki.Props{
			"icon":        "file-sheet",
			"desc":        "AllPrjnScales returns a listing of all PrjnScale parameters in the Network in all Layers, Recv projections.  These are among the most important and numerous of parameters (in larger networks) -- this helps keep track of what they all are set to.",
			"show-return": true,
		}},
	},
}<|MERGE_RESOLUTION|>--- conflicted
+++ resolved
@@ -451,127 +451,7 @@
 	}
 }
 
-<<<<<<< HEAD
-=======
-// NewStateImpl handles all initialization at start of new input state
-func (nt *Network) NewStateImpl(ctx *Context) {
-	if nt.GPU.On {
-		nt.GPU.RunNewState()
-		return
-	}
-	for _, ly := range nt.Layers {
-		if ly.IsOff() {
-			continue
-		}
-		ly.NewState(ctx)
-	}
-}
-
-// MinusPhaseImpl does updating after end of minus phase
-func (nt *Network) MinusPhaseImpl(ctx *Context) {
-	if nt.GPU.On {
-		nt.GPU.RunMinusPhase()
-	} else {
-		// not worth threading this probably
-		for _, ly := range nt.Layers {
-			if ly.IsOff() {
-				continue
-			}
-			ly.MinusPhase(ctx)
-		}
-	}
-	// Post happens on the CPU always
-	for _, ly := range nt.Layers {
-		if ly.IsOff() {
-			continue
-		}
-		ly.MinusPhasePost(ctx)
-	}
-}
-
-// PlusPhaseStartImpl does updating at the start of the plus phase:
-// applies Target inputs as External inputs.
-func (nt *Network) PlusPhaseStartImpl(ctx *Context) {
-	if nt.GPU.On {
-		nt.GPU.RunPlusPhaseStart()
-	} else {
-		// not worth threading this probably
-		for _, ly := range nt.Layers {
-			if ly.IsOff() {
-				continue
-			}
-			ly.PlusPhaseStart(ctx)
-		}
-	}
-}
-
-// PlusPhaseImpl does updating after end of plus phase
-func (nt *Network) PlusPhaseImpl(ctx *Context) {
-	if nt.GPU.On {
-		nt.GPU.RunPlusPhase() // copies all state back down: Neurons, LayerVals, Pools
-	} else {
-		// not worth threading this probably
-		for _, ly := range nt.Layers {
-			if ly.IsOff() {
-				continue
-			}
-			ly.PlusPhase(ctx)
-		}
-	}
-	// Post happens on the CPU always
-	for _, ly := range nt.Layers {
-		if ly.IsOff() {
-			continue
-		}
-		ly.PlusPhasePost(ctx)
-	}
-	nt.GPU.SyncStateToGPU() // plus phase post can do anything
-}
-
-//////////////////////////////////////////////////////////////////////////////////////
-//  Learn methods
-
-// DWtImpl computes the weight change (learning) based on current running-average activation values
-func (nt *Network) DWtImpl(ctx *Context) {
-	if nt.GPU.On {
-		nt.GPU.RunDWt()
-		return
-	}
-	nt.PrjnMapSeq(func(pj *Prjn) { pj.DWt(ctx) }, "DWt") // def thread
-}
-
-// WtFmDWtImpl updates the weights from delta-weight changes.
-func (nt *Network) WtFmDWtImpl(ctx *Context) {
-	if nt.GPU.On {
-		nt.GPU.RunWtFmDWt()
-	} else {
-		nt.LayerMapSeq(func(ly *Layer) { ly.WtFmDWtLayer(ctx) }, "WtFmDWtLayer") // def thread
-		nt.PrjnMapSeq(func(pj *Prjn) { pj.DWtSubMean(ctx) }, "DWtSubMean")
-		nt.PrjnMapSeq(func(pj *Prjn) { pj.WtFmDWt(ctx) }, "WtFmDWt")
-	}
-	nt.SlowAdapt(ctx)
-}
-
-// SlowAdapt is the layer-level slow adaptation functions: Synaptic scaling,
-// and adapting inhibition
-func (nt *Network) SlowAdapt(ctx *Context) {
-	nt.SlowCtr++
-	if nt.SlowCtr < nt.SlowInterval {
-		return
-	}
-	nt.SlowCtr = 0
-
-	// note: for now doing all this slow stuff CPU-side
-	// These Sync calls always check if GPU is On
-	nt.GPU.SyncAllFmGPU()
-
-	nt.LayerMapSeq(func(ly *Layer) { ly.SlowAdapt(ctx) }, "SlowAdapt")
-	nt.PrjnMapSeq(func(pj *Prjn) { pj.SlowAdapt(ctx) }, "SlowAdapt")
-
-	nt.GPU.SyncAllToGPU()
-}
-
->>>>>>> eaa5b0c7
+
 // SynFail updates synaptic failure
 func (nt *Network) SynFail(ctx *Context) {
 	nt.PrjnMapSeq(func(pj *Prjn) { pj.SynFail(ctx) }, "SynFail")
