// Copyright (c) 2019, The Emergent Authors. All rights reserved.
// Use of this source code is governed by a BSD-style
// license that can be found in the LICENSE file.

package main

import "github.com/emer/emergent/params"

// ParamSets is the default set of parameters -- Base is always applied, and others can be optionally
// selected to apply on top of that
var ParamSets = params.Sets{
<<<<<<< HEAD
	"Base": {Name: "Base", Desc: "these are the best params", Sheets: params.Sheets{
=======
	"Base": {Desc: "these are the best params", Sheets: params.Sheets{
>>>>>>> 2dbfe200
		"Network": &params.Sheet{
			{Sel: "#Input", Desc: "input fixed act",
				Params: params.Params{
					"Layer.Acts.Decay.Act":       "1",
					"Layer.Acts.Decay.Glong":     "1",
					"Layer.Inhib.ActAvg.Nominal": "0.05",
				}},
			{Sel: "#Rew", Desc: "",
				Params: params.Params{
					"Layer.Inhib.Layer.Gi":       "0.2",
					"Layer.Inhib.ActAvg.Nominal": "1",
				}},
		},
	}},
<<<<<<< HEAD
	"RW": {Name: "RW", Desc: "RW params", Sheets: params.Sheets{
=======
	"RW": {Desc: "RW params", Sheets: params.Sheets{
>>>>>>> 2dbfe200
		"Network": &params.Sheet{
			{Sel: ".RWPredLayer", Desc: "",
				Params: params.Params{
					"Layer.Inhib.Layer.Gi":       "0.2",
					"Layer.Inhib.ActAvg.Nominal": "1",
					"Layer.Acts.Dt.GeTau":        "40",
				}},
			{Sel: ".RWPrjn", Desc: "RW pred",
				Params: params.Params{
					"Prjn.SWts.Init.Mean":      "0",
					"Prjn.SWts.Init.Var":       "0",
					"Prjn.SWts.Init.Sym":       "false",
					"Prjn.Learn.LRate.Base":    "0.1",
					"Prjn.RLPred.OppSignLRate": "1.0",
					"Prjn.RLPred.DaTol":        "0.0",
				}},
		},
	}},
<<<<<<< HEAD
	"TD": {Name: "TD", Desc: "TD params", Sheets: params.Sheets{
=======
	"TD": {Desc: "TD params", Sheets: params.Sheets{
>>>>>>> 2dbfe200
		"Network": &params.Sheet{
			{Sel: ".TDPredLayer", Desc: "",
				Params: params.Params{
					"Layer.Inhib.Layer.Gi":       "0.2",
					"Layer.Inhib.ActAvg.Nominal": "1",
					"Layer.Acts.Dt.GeTau":        "40",
				}},
			{Sel: ".TDIntegLayer", Desc: "",
				Params: params.Params{
					"Layer.Inhib.Layer.Gi":       "0.2",
					"Layer.Inhib.ActAvg.Nominal": "1",
					"Layer.TDInteg.Discount":     "0.9",
					"Layer.TDInteg.PredGain":     "1.0",
				}},
			{Sel: "#InputToRewPred", Desc: "input to rewpred",
				Params: params.Params{
					"Prjn.SWts.Init.Mean":      "0",
					"Prjn.SWts.Init.Var":       "0",
					"Prjn.SWts.Init.Sym":       "false",
					"Prjn.Learn.LRate.Base":    "0.1",
					"Prjn.RLPred.OppSignLRate": "1.0",
				}},
		},
	}},
}<|MERGE_RESOLUTION|>--- conflicted
+++ resolved
@@ -9,11 +9,7 @@
 // ParamSets is the default set of parameters -- Base is always applied, and others can be optionally
 // selected to apply on top of that
 var ParamSets = params.Sets{
-<<<<<<< HEAD
-	"Base": {Name: "Base", Desc: "these are the best params", Sheets: params.Sheets{
-=======
 	"Base": {Desc: "these are the best params", Sheets: params.Sheets{
->>>>>>> 2dbfe200
 		"Network": &params.Sheet{
 			{Sel: "#Input", Desc: "input fixed act",
 				Params: params.Params{
@@ -28,11 +24,7 @@
 				}},
 		},
 	}},
-<<<<<<< HEAD
-	"RW": {Name: "RW", Desc: "RW params", Sheets: params.Sheets{
-=======
 	"RW": {Desc: "RW params", Sheets: params.Sheets{
->>>>>>> 2dbfe200
 		"Network": &params.Sheet{
 			{Sel: ".RWPredLayer", Desc: "",
 				Params: params.Params{
@@ -51,11 +43,7 @@
 				}},
 		},
 	}},
-<<<<<<< HEAD
-	"TD": {Name: "TD", Desc: "TD params", Sheets: params.Sheets{
-=======
 	"TD": {Desc: "TD params", Sheets: params.Sheets{
->>>>>>> 2dbfe200
 		"Network": &params.Sheet{
 			{Sel: ".TDPredLayer", Desc: "",
 				Params: params.Params{
