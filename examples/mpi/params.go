// Copyright (c) 2019, The Emergent Authors. All rights reserved.
// Use of this source code is governed by a BSD-style
// license that can be found in the LICENSE file.

package main

import "github.com/emer/emergent/params"

// ParamSets sets the minimal non-default params
// Base is always applied, and others can be optionally selected to apply on top of that
var ParamSets = params.Sets{
<<<<<<< HEAD
	"Base": {Name: "Base", Desc: "these are the best params", Sheets: params.Sheets{
=======
	"Base": {Desc: "these are the best params", Sheets: params.Sheets{
>>>>>>> 2dbfe200
		"NetSize": &params.Sheet{
			{Sel: "Layer", Desc: "all layers",
				Params: params.Params{
					"Layer.X": "8", // 10 orig, 8 is similar, faster
					"Layer.Y": "8",
				}},
		},
		"Network": &params.Sheet{
			{Sel: "Layer", Desc: "all defaults",
				Params: params.Params{
					"Layer.Inhib.Layer.Gi":       "1.05", // 1.05 > 1.1 for short-term; 1.1 better long-run stability
					"Layer.Inhib.Layer.FB":       "0.5",  // 0.5 > 0.2 > 0.1 > 1.0 -- usu 1.0
					"Layer.Inhib.ActAvg.Nominal": "0.06", // 0.06 > 0.05
					"Layer.Acts.NMDA.MgC":        "1.2",  // 1.2 > 1.4 for SynSpkTheta
				},
				Hypers: params.Hypers{
					"Layer.Inhib.Layer.Gi":       {"StdDev": "0.1", "Min": "0.5"},
					"Layer.Inhib.ActAvg.Nominal": {"StdDev": "0.01", "Min": "0.01"},
				}},
			{Sel: "#Input", Desc: "critical now to specify the activity level",
				Params: params.Params{
					"Layer.Inhib.Layer.Gi":       "0.9",  // 0.9 > 1.0
					"Layer.Acts.Clamp.Ge":        "1.5",  // 1.5 > 1.0
					"Layer.Inhib.ActAvg.Nominal": "0.15", // .24 nominal, lower to give higher excitation
				}},
			{Sel: "#Output", Desc: "output definitely needs lower inhib -- true for smaller layers in general",
				Params: params.Params{
					"Layer.Inhib.Layer.Gi":          "0.65", // 0.65
					"Layer.Inhib.ActAvg.Nominal":    "0.24",
					"Layer.Acts.Spikes.Tr":          "1",    // 1 is new minimum.. > 3
					"Layer.Acts.Clamp.Ge":           "0.8",  // 0.8 > 0.6
					"Layer.Learn.RLRate.SigmoidMin": "0.05", // sigmoid derivative actually useful here!
				}},
			{Sel: "Prjn", Desc: "basic prjn params",
				Params: params.Params{
					"Prjn.Learn.LRate.Base":    "0.1", // 0.1 learns fast but dies early, .02 is stable long term
					"Prjn.SWts.Adapt.LRate":    "0.1", // .1 >= .2,
					"Prjn.SWts.Init.SPct":      "0.5", // .5 >= 1 here -- 0.5 more reliable, 1.0 faster..
					"Prjn.Learn.Trace.SubMean": "0",   // 1 > 0 for long run stability
				}},
			{Sel: ".BackPrjn", Desc: "top-down back-projections MUST have lower relative weight scale, otherwise network hallucinates",
				Params: params.Params{
					"Prjn.PrjnScale.Rel": "0.3", // 0.3 > 0.2 > 0.1 > 0.5
				}},
		},
	}},
}<|MERGE_RESOLUTION|>--- conflicted
+++ resolved
@@ -9,11 +9,7 @@
 // ParamSets sets the minimal non-default params
 // Base is always applied, and others can be optionally selected to apply on top of that
 var ParamSets = params.Sets{
-<<<<<<< HEAD
-	"Base": {Name: "Base", Desc: "these are the best params", Sheets: params.Sheets{
-=======
 	"Base": {Desc: "these are the best params", Sheets: params.Sheets{
->>>>>>> 2dbfe200
 		"NetSize": &params.Sheet{
 			{Sel: "Layer", Desc: "all layers",
 				Params: params.Params{
