--- conflicted
+++ resolved
@@ -28,13 +28,8 @@
 // Set FmSuper for the main projection from corresponding Super layer.
 type CTCtxtPrjn struct {
 	axon.Prjn           // access as .Prjn
-<<<<<<< HEAD
 	FmSuper   bool      `desc:"if true, this is the projection from corresponding Superficial layer -- should be OneToOne prjn, with Learn.Enabled = false, WtInit.Var = 0, Mean = 0.8 -- these defaults are set if FmSuper = true"`
-	Trace     bool      `desc:"if true, use the trace-based learning rule"`
-=======
-	FmSuper   bool      `desc:"if true, this is the projection from corresponding Superficial layer -- should be OneToOne prjn, with Learn.Learn = false, WtInit.Var = 0, Mean = 0.8 -- these defaults are set if FmSuper = true"`
 	Trace     bool      `def:"false" desc:"if true, use the trace-based learning rule -- does not work as well as the default which uses CHL and the prior sending activation state"`
->>>>>>> 373617c7
 	CtxtGeInc []float32 `desc:"local per-recv unit accumulator for Ctxt excitatory conductance from sending units -- not a delta -- the full value"`
 }
 
